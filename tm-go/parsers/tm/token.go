// generated by Textmapper; DO NOT EDIT

package tm

import (
	"fmt"
)

// Token is an enum of all terminal symbols of the tm language.
type Token int

// Token values.
const (
	UNAVAILABLE Token = iota - 1
	EOI

	SCON
	ICON
	WHITESPACE
	COMMENT
	MULTILINE_COMMENT
	REM              // %
	COLONCOLONASSIGN // ::=
	COLONCOLON       // ::
	OR               // |
	OROR             // ||
	ASSIGN           // =
	ASSIGNASSIGN     // ==
	EXCLASSIGN       // !=
	ASSIGNGT         // =>
	SEMICOLON        // ;
	DOT              // .
	COMMA            // ,
	COLON            // :
	LBRACK           // [
	RBRACK           // ]
	LPAREN           // (
	MINUSGT          // ->
	RPAREN           // )
	LBRACETILDE      // {~
	RBRACE           // }
	LT               // <
	GT               // >
	MULT             // *
	PLUS             // +
	PLUSASSIGN       // +=
	QUEST            // ?
	EXCL             // !
	TILDE            // ~
	AND              // &
	ANDAND           // &&
	DOLLAR           // $
	ATSIGN           // @
	ERROR
	INVALID_TOKEN
	ID
<<<<<<< HEAD
	AS         // as
	FALSE      // false
	IMPORT     // import
	SEPARATOR  // separator
	SET        // set
	TRUE       // true
	ASSERT     // assert
	BRACKETS   // brackets
	CLASS      // class
	EMPTY      // empty
	EXPLICIT   // explicit
	FLAG       // flag
	GENERATE   // generate
	GLOBAL     // global
	INLINE     // inline
	INPUT      // input
	INTERFACE  // interface
	LALR       // lalr
	LANGUAGE   // language
	LAYOUT     // layout
	LEFT       // left
	LEXER      // lexer
	LOOKAHEAD  // lookahead
	NOMINUSEOI // no-eoi
	NONASSOC   // nonassoc
	NONEMPTY   // nonempty
	PARAM      // param
	PARSER     // parser
	PREC       // prec
	RETURNS    // returns
	RIGHT      // right
	SHIFT      // shift
	SOFT       // soft
	SPACE      // space
	VOID       // void
	CODE       // {
	LBRACE     // {
=======
	LTRUE      // true
	LFALSE     // false
	LNEW       // new
	LSEPARATOR // separator
	LAS        // as
	LIMPORT    // import
	LSET       // set
	LBRACKETS  // brackets
	LINLINE    // inline
	LPREC      // prec
	LSHIFT     // shift
	LRETURNS   // returns
	LINPUT     // input
	LLEFT      // left
	LRIGHT     // right
	LNONASSOC  // nonassoc
	LGENERATE  // generate
	LASSERT    // assert
	LEMPTY     // empty
	LNONEMPTY  // nonempty
	LGLOBAL    // global
	LEXPLICIT  // explicit
	LLOOKAHEAD // lookahead
	LPARAM     // param
	LFLAG      // flag
	LNOEOI     // no-eoi
	LSOFT      // soft
	LCLASS     // class
	LINTERFACE // interface
	LVOID      // void
	LSPACE     // space
	LLAYOUT    // layout
	LLANGUAGE  // language
	LLALR      // lalr
	LLEXER     // lexer
	LPARSER    // parser
	CODE
	LBRACE // {
	REGEXP
	DIV // /
>>>>>>> a2f63733

	NumTokens
)

var tokenStr = [...]string{
	"EOI",

	"SCON",
	"ICON",
	"WHITESPACE",
	"COMMENT",
	"MULTILINE_COMMENT",
	"%",
	"::=",
	"::",
	"|",
	"||",
	"=",
	"==",
	"!=",
	"=>",
	";",
	".",
	",",
	":",
	"[",
	"]",
	"(",
	"->",
	")",
	"{~",
	"}",
	"<",
	">",
	"*",
	"+",
	"+=",
	"?",
	"!",
	"~",
	"&",
	"&&",
	"$",
	"@",
	"ERROR",
	"INVALID_TOKEN",
	"ID",
	"as",
	"false",
	"import",
	"separator",
	"set",
	"true",
	"assert",
	"brackets",
	"class",
	"empty",
	"explicit",
	"flag",
	"generate",
	"global",
	"inline",
	"input",
	"interface",
	"lalr",
	"language",
	"layout",
	"left",
	"lexer",
	"lookahead",
	"no-eoi",
	"nonassoc",
	"nonempty",
	"param",
	"parser",
	"prec",
	"returns",
	"right",
	"shift",
	"soft",
	"space",
<<<<<<< HEAD
	"void",
	"{",
=======
	"layout",
	"language",
	"lalr",
	"lexer",
	"parser",
	"CODE",
>>>>>>> a2f63733
	"{",
	"REGEXP",
	"/",
}

func (tok Token) String() string {
	if tok >= 0 && int(tok) < len(tokenStr) {
		return tokenStr[tok]
	}
	return fmt.Sprintf("token(%d)", tok)
}<|MERGE_RESOLUTION|>--- conflicted
+++ resolved
@@ -54,7 +54,6 @@
 	ERROR
 	INVALID_TOKEN
 	ID
-<<<<<<< HEAD
 	AS         // as
 	FALSE      // false
 	IMPORT     // import
@@ -90,50 +89,10 @@
 	SOFT       // soft
 	SPACE      // space
 	VOID       // void
-	CODE       // {
-	LBRACE     // {
-=======
-	LTRUE      // true
-	LFALSE     // false
-	LNEW       // new
-	LSEPARATOR // separator
-	LAS        // as
-	LIMPORT    // import
-	LSET       // set
-	LBRACKETS  // brackets
-	LINLINE    // inline
-	LPREC      // prec
-	LSHIFT     // shift
-	LRETURNS   // returns
-	LINPUT     // input
-	LLEFT      // left
-	LRIGHT     // right
-	LNONASSOC  // nonassoc
-	LGENERATE  // generate
-	LASSERT    // assert
-	LEMPTY     // empty
-	LNONEMPTY  // nonempty
-	LGLOBAL    // global
-	LEXPLICIT  // explicit
-	LLOOKAHEAD // lookahead
-	LPARAM     // param
-	LFLAG      // flag
-	LNOEOI     // no-eoi
-	LSOFT      // soft
-	LCLASS     // class
-	LINTERFACE // interface
-	LVOID      // void
-	LSPACE     // space
-	LLAYOUT    // layout
-	LLANGUAGE  // language
-	LLALR      // lalr
-	LLEXER     // lexer
-	LPARSER    // parser
 	CODE
 	LBRACE // {
 	REGEXP
 	DIV // /
->>>>>>> a2f63733
 
 	NumTokens
 )
@@ -215,17 +174,8 @@
 	"shift",
 	"soft",
 	"space",
-<<<<<<< HEAD
 	"void",
-	"{",
-=======
-	"layout",
-	"language",
-	"lalr",
-	"lexer",
-	"parser",
 	"CODE",
->>>>>>> a2f63733
 	"{",
 	"REGEXP",
 	"/",
