--- conflicted
+++ resolved
@@ -30,14 +30,8 @@
 reFirst = /[^\n\r\*\[\\\/]|\\.|{reClass}/
 reChar = /{reFirst}|\*/
 
-<<<<<<< HEAD
-regexp:  /\/{reFirst}{reChar}*\//
 scon:    /"([^\n\\"]|\\.)*"/
 icon:    /-?[0-9]+/
-=======
-scon {string}:	/"([^\n\\"]|\\.)*"/		 { text := l.Text(); $$ = text[1:len(text)-2] }
-icon {int}:	/-?[0-9]+/				     { $$, _ = "strconv".ParseInt(l.Text(), 10, 64) }
->>>>>>> a2f63733
 
 eoi:        /%%.*(\r?\n)?/
 whitespace: /[\n\r\t ]+/                      (space)
@@ -61,9 +55,9 @@
 ':':    /:/
 '[':    /\[/
 ']':    /\]/
-<<<<<<< HEAD
 '(':    /\(/
-# TODO overlaps with ID '->':    /->/
+# TODO overlaps with ID
+'->':   /->/
 ')':    /\)/
 '{~':   /\{~/
 '}':    /\}/
@@ -78,32 +72,10 @@
 '&':    /&/
 '&&':   /&&/
 '$':    /$/
-=======
-'(':	/\(/
-# TODO overlaps with ID
-'->':	/->/
-')':	/\)/
-'{~':	/\{~/
-'}':	/\}/
-'<':	/</
-'>':	/>/
-'*':	/\*/
-'+':	/+/
-'+=':	/+=/
-'?':	/?/
-'!':	/!/
-'~':	/~/
-'&':	/&/
-'&&':	/&&/
-'$':	/$/
->>>>>>> a2f63733
 '@':    /@/
 
 error:
 invalid_token:
-
-<<<<<<< HEAD
-[initial, afterAt, afterAtID]
 
 ID: /[a-zA-Z_]([a-zA-Z_\-0-9]*[a-zA-Z_0-9])?|'([^\n\\']|\\.)*'/  (class)
 
@@ -145,16 +117,19 @@
 'soft': /soft/
 'space': /space/
 'void': /void/
-=======
-ID {string}: /[a-zA-Z_]([a-zA-Z_\-0-9]*[a-zA-Z_0-9])?|'([^\n\\']|\\.)*'/  (class)  { $$ = l.Text(); }
->>>>>>> a2f63733
-
-[initial, afterAt]
-
-code:   /\{/
-
-[afterAtID]
-'{':    /\{/
+
+[initial, afterColonOrEq]
+
+code:   /\{[^\{\}]*\}/    /* TODO */
+
+[afterGT]
+'{':	/\{/
+
+[afterColonOrEq]
+regexp: /\/{reFirst}{reChar}*\//
+
+[initial, afterGT]
+'/':    /\//
 
 :: parser
 
@@ -183,7 +158,6 @@
 string_literal ::=
     scon ;
 
-<<<<<<< HEAD
 boolean_literal ::=
     'true'
   | 'false'
@@ -206,20 +180,6 @@
 
 name ::=
     qualified_name ;
-=======
-[initial, afterColonOrEq]
-
-code:   /\{[^\{\}]*\}/    /* TODO */
-
-[afterGT]
-'{':	/\{/
-
-[afterColonOrEq]
-regexp {string}: /\/{reFirst}{reChar}*\// { text := l.Text(); $$ = text[1:len(text)-2] }
-
-[initial, afterGT]
-'/':    /\//
->>>>>>> a2f63733
 
 command ::=
     code ;
@@ -251,38 +211,13 @@
   | syntax_problem
 ;
 
-<<<<<<< HEAD
 symref<flag Args> ::=
     [Args]  name=identifier args=symref_args?
   | [!Args] name=identifier
 ;
 
-@void
-type ::=
-    '(' scon ')'
-  | '(' type_part_list ')'
-;
-
-@noast @void
-type_part_list ::=
-    type_part_list type_part | type_part ;
-=======
-identifier class ::=
-	  ID ;
-
-symref class ::=
-	  name=ID args=symref_args? ;
-
-symref_noargs returns symref ::=
-	  name=ID ;
-
 rawType class ::=
 	  code ;
->>>>>>> a2f63733
-
-@noast @void
-type_part ::=
-    '<' | '>' | '[' | ']' | identifier | '*' | '.' | ',' | '?' | '@' | '&' | '(' type_part_list? ')' ;
 
 @noast
 lexer_parts ::=
@@ -302,13 +237,8 @@
     name=identifier '=' pattern ;
 
 lexeme ::=
-<<<<<<< HEAD
-    name=identifier typeopt ':'
+    name=identifier rawTypeopt ':'
           (pattern transition=lexeme_transitionopt priority=integer_literalopt attrs=lexeme_attrsopt commandopt)? ;
-=======
-	  name=identifier rawTypeopt ':'
-			(pattern transition=lexeme_transitionopt priority=iconopt attrs=lexeme_attrsopt commandopt)? ;
->>>>>>> a2f63733
 
 lexeme_transition ::=
     '=>' stateref ;
@@ -352,18 +282,10 @@
     annotations? name=identifier params=nonterm_params? type=nonterm_type? '::=' rules ';' ;
 
 nonterm_type interface ::=
-<<<<<<< HEAD
     'returns' reference=symref<~Args>                      {~subType}
   | 'interface'                                            {~interfaceType}
   | 'void'                                                 {~voidType}
-  | type                                                   {~rawType}
-=======
-	  Lreturns reference=symref_noargs									{~nontermTypeAST}
-	| inline=Linline? kind=Lclass name=identifieropt implementsopt		{~nontermTypeHint}
-	| kind=Linterface name=identifieropt implementsopt					{~nontermTypeHint}
-	| kind=Lvoid														{~nontermTypeHint}
-	| rawType
->>>>>>> a2f63733
+  | rawType
 ;
 
 assoc ::=
@@ -492,15 +414,9 @@
 annotations ::=
     annotation+ ;
 
-<<<<<<< HEAD
 annotation interface ::=
-    '@' name=identifier ('{' expression '}')?    {~annotationImpl}
+    '@' name=identifier ('=' expression)?    {~annotationImpl}
   | '@' syntax_problem
-=======
-annotation ::=
-	  '@' name=ID ('=' expression)?
-	| '@' syntax_problem
->>>>>>> a2f63733
 ;
 
 /* Nonterminal parameters */
@@ -546,7 +462,6 @@
 %left '&&';
 
 predicate_expression interface ::=
-<<<<<<< HEAD
     predicate_primary
   | left=predicate_expression '&&' right=predicate_expression        {~predicateAnd}
   | left=predicate_expression '||' right=predicate_expression        {~predicateOr}
@@ -558,48 +473,6 @@
   | '[' (expression separator ',')* ']'                              {~array}
   | syntax_problem
 ;
-=======
-	  predicate_primary
-	| left=predicate_expression kind='&&' right=predicate_expression {~predicateBinary}
-	| left=predicate_expression kind='||' right=predicate_expression {~predicateBinary}
-;
-
-##### EXPRESSIONS
-
-# TODO use json, get rid of new & symref
-
-expression ::=
-	  literal
-	| symref
-	| Lnew className=name '(' entries=(map_entry separator ',')* ')' 	{~instance}
-	| '[' content=(expression separator ',')* ']' 	{~array}
-	| syntax_problem
-;
-
-map_entry ::=
-	  name=ID ':' value=expression ;
-
-literal ::=
-	  value=scon
-	| value=icon
-	| value=Ltrue as true
-	| value=Lfalse as false
-;
-
-name class ::=
-	  qualified_id ;
-
-qualified_id {string} ::=
-	  ID								{ $$ = $0; }
-	| qualified_id '.' ID				{ $$ = $qualified_id + "." + $ID; }
-;
-
-command class ::=
-	  code
-;
-
-syntax_problem class : lexer_part, grammar_part, rhsPart ::=
-	  error ;
 
 %%
 
@@ -632,5 +505,4 @@
 	default:
 		l.State = StateInitial
 	}
-${end}
->>>>>>> a2f63733
+${end}