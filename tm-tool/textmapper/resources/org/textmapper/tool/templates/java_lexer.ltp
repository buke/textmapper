--- conflicted
+++ resolved
@@ -245,16 +245,8 @@
 				reporter.error(java.text.@MessageFormat.format("invalid token at line {0}: `{1}`, skipped", currLine, tokenText())${call java.err_location('token', 'this') });
 			}
 
-<<<<<<< HEAD
 		} while (token.symbol == -1 || !createToken(token, ${!self->tmWithBacktracking() ? '-1' : 'tmFirstRule'} - state));
-${call onNext-}
-=======
-			token.symbol = tmRuleSymbol[-state - 3];
-			token.value = null;
-
-		} while (token.symbol == -1 || !createToken(token, -state - 3));
 ${util.shiftRight(self->onAfterNext(), 2)-}
->>>>>>> a2f63733
 		return token;
 	}
 ${end}
